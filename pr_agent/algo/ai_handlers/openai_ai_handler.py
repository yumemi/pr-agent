<<<<<<< HEAD
=======
from os import environ
from pr_agent.algo.ai_handlers.base_ai_handler import BaseAiHandler
>>>>>>> f9380c24
import openai
from openai import APIError, AsyncOpenAI, RateLimitError, Timeout
from retry import retry

from pr_agent.algo.ai_handlers.base_ai_handler import BaseAiHandler
from pr_agent.config_loader import get_settings
from pr_agent.log import get_logger

OPENAI_RETRIES = 5


class OpenAIHandler(BaseAiHandler):
    def __init__(self):
        # Initialize OpenAIHandler specific attributes here
        try:
            super().__init__()
            environ["OPENAI_API_KEY"] = get_settings().openai.key
            if get_settings().get("OPENAI.ORG", None):
                openai.organization = get_settings().openai.org
            if get_settings().get("OPENAI.API_TYPE", None):
                if get_settings().openai.api_type == "azure":
                    self.azure = True
                    openai.azure_key = get_settings().openai.key
            if get_settings().get("OPENAI.API_VERSION", None):
                openai.api_version = get_settings().openai.api_version
            if get_settings().get("OPENAI.API_BASE", None):
                environ["OPENAI_BASE_URL"] = get_settings().openai.api_base

        except AttributeError as e:
            raise ValueError("OpenAI key is required") from e

    @property
    def deployment_id(self):
        """
        Returns the deployment ID for the OpenAI API.
        """
        return get_settings().get("OPENAI.DEPLOYMENT_ID", None)

    @retry(exceptions=(APIError, Timeout, AttributeError, RateLimitError),
           tries=OPENAI_RETRIES, delay=2, backoff=2, jitter=(1, 3))
    async def chat_completion(self, model: str, system: str, user: str, temperature: float = 0.2):
        try:
            get_logger().info("System: ", system)
            get_logger().info("User: ", user)
            messages = [{"role": "system", "content": system}, {"role": "user", "content": user}]
            client = AsyncOpenAI()
            chat_completion = await client.chat.completions.create(
                model=model,
                messages=messages,
                temperature=temperature,
            )
            resp = chat_completion.choices[0].message.content
            finish_reason = chat_completion.choices[0].finish_reason
            usage = chat_completion.usage
            get_logger().info("AI response", response=resp, messages=messages, finish_reason=finish_reason,
                              model=model, usage=usage)
            return resp, finish_reason
        except (APIError, Timeout) as e:
            get_logger().error("Error during OpenAI inference: ", e)
            raise
        except (RateLimitError) as e:
            get_logger().error("Rate limit error during OpenAI inference: ", e)
            raise
        except (Exception) as e:
            get_logger().error("Unknown error during OpenAI inference: ", e)
            raise<|MERGE_RESOLUTION|>--- conflicted
+++ resolved
@@ -1,8 +1,5 @@
-<<<<<<< HEAD
-=======
 from os import environ
 from pr_agent.algo.ai_handlers.base_ai_handler import BaseAiHandler
->>>>>>> f9380c24
 import openai
 from openai import APIError, AsyncOpenAI, RateLimitError, Timeout
 from retry import retry
